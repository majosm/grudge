__copyright__ = """
Copyright (C) 2021 University of Illinois Board of Trustees
"""

__license__ = """
Permission is hereby granted, free of charge, to any person obtaining a copy
of this software and associated documentation files (the "Software"), to deal
in the Software without restriction, including without limitation the rights
to use, copy, modify, merge, publish, distribute, sublicense, and/or sell
copies of the Software, and to permit persons to whom the Software is
furnished to do so, subject to the following conditions:

The above copyright notice and this permission notice shall be included in
all copies or substantial portions of the Software.

THE SOFTWARE IS PROVIDED "AS IS", WITHOUT WARRANTY OF ANY KIND, EXPRESS OR
IMPLIED, INCLUDING BUT NOT LIMITED TO THE WARRANTIES OF MERCHANTABILITY,
FITNESS FOR A PARTICULAR PURPOSE AND NONINFRINGEMENT. IN NO EVENT SHALL THE
AUTHORS OR COPYRIGHT HOLDERS BE LIABLE FOR ANY CLAIM, DAMAGES OR OTHER
LIABILITY, WHETHER IN AN ACTION OF CONTRACT, TORT OR OTHERWISE, ARISING FROM,
OUT OF OR IN CONNECTION WITH THE SOFTWARE OR THE USE OR OTHER DEALINGS IN
THE SOFTWARE.
"""


import numpy as np

import pyopencl as cl
import pyopencl.tools as cl_tools

from grudge.array_context import (
    PyOpenCLArrayContext,
    PytatoPyOpenCLArrayContext
)
from grudge.models.euler import (
    ConservedEulerField,
    EulerOperator,
    EntropyStableEulerOperator,
    InviscidWallBC
)
from meshmode.mesh import TensorProductElementGroup
from grudge.shortcuts import rk4_step

from meshmode.mesh import BTAG_ALL

from pytools.obj_array import make_obj_array

import grudge.op as op

import logging
logger = logging.getLogger(__name__)


def gaussian_profile(
        x_vec, t=0, rho0=1.0, rhoamp=1.0, p0=1.0, gamma=1.4,
        center=None, velocity=None):

    dim = len(x_vec)
    if center is None:
        center = np.zeros(shape=(dim,))
    if velocity is None:
        velocity = np.zeros(shape=(dim,))

    lump_loc = center + t * velocity

    # coordinates relative to lump center
    rel_center = make_obj_array(
        [x_vec[i] - lump_loc[i] for i in range(dim)]
    )
    actx = x_vec[0].array_context
    r = actx.np.sqrt(np.dot(rel_center, rel_center))
    expterm = rhoamp * actx.np.exp(1 - r ** 2)

    mass = expterm + rho0
    mom = velocity * mass
    energy = (p0 / (gamma - 1.0)) + np.dot(mom, mom) / (2.0 * mass)

    return ConservedEulerField(mass=mass, energy=energy, momentum=mom)


def make_pulse(amplitude, r0, w, r):
    dim = len(r)
    r_0 = np.zeros(dim)
    r_0 = r_0 + r0
    rel_center = make_obj_array(
        [r[i] - r_0[i] for i in range(dim)]
    )
    actx = r[0].array_context
    rms2 = w * w
    r2 = np.dot(rel_center, rel_center) / rms2
    return amplitude * actx.np.exp(-.5 * r2)


def acoustic_pulse_condition(x_vec, t=0):
    dim = len(x_vec)
    vel = np.zeros(shape=(dim,))
    orig = np.zeros(shape=(dim,))
    uniform_gaussian = gaussian_profile(
        x_vec, t=t, center=orig, velocity=vel, rhoamp=0.0)

    amplitude = 1.0
    width = 0.1
    pulse = make_pulse(amplitude, orig, width, x_vec)

    return ConservedEulerField(
        mass=uniform_gaussian.mass,
        energy=uniform_gaussian.energy + pulse,
        momentum=uniform_gaussian.momentum
    )


def run_acoustic_pulse(actx,
                       order=3,
                       final_time=1,
                       resolution=16,
                       esdg=False,
                       overintegration=False,
                       visualize=False,
                       tpe=False):

    logger.info(
        """
        Acoustic pulse parameters:\n
        order: %s\n
        final_time: %s\n
        resolution: %s\n
        entropy stable: %s\n
        overintegration: %s\n
        visualize: %s
        """,
        order, final_time, resolution, esdg,
        overintegration, visualize
    )

    # eos-related parameters
    gamma = 1.4

    # {{{ discretization

    from meshmode.mesh.generation import generate_regular_rect_mesh

    dim = 2
    box_ll = -0.5
    box_ur = 0.5
    group_cls = TensorProductElementGroup if tpe else None
    mesh = generate_regular_rect_mesh(
        a=(box_ll,)*dim,
        b=(box_ur,)*dim,
        nelements_per_axis=(resolution,)*dim,
        group_cls=group_cls)

    from grudge import DiscretizationCollection
    from grudge.dof_desc import DISCR_TAG_BASE, DISCR_TAG_QUAD
    from meshmode.discretization.poly_element import (
        InterpolatoryEdgeClusteredGroupFactory,
        QuadratureGroupFactory)

    if esdg:
        case = "esdg-pulse"
        operator_cls = EntropyStableEulerOperator
    else:
        case = "pulse"
        operator_cls = EulerOperator

    exp_name = f"fld-{case}-N{order}-K{resolution}"

    if overintegration:
        exp_name += "-overintegrated"
        quad_tag = DISCR_TAG_QUAD
    else:
        quad_tag = None

    dcoll = DiscretizationCollection(
        actx, mesh,
        discr_tag_to_group_factory={
            DISCR_TAG_BASE: InterpolatoryEdgeClusteredGroupFactory(order),
            DISCR_TAG_QUAD: QuadratureGroupFactory(2*order)
        }
    )

    # }}}

    # {{{ Euler operator

    euler_operator = operator_cls(
        dcoll,
        bdry_conditions={BTAG_ALL: InviscidWallBC()},
        flux_type="lf",
        gamma=gamma,
        quadrature_tag=quad_tag
    )

    def rhs(t, q):
        return euler_operator.operator(t, q)

    compiled_rhs = actx.compile(rhs)

    from grudge.dt_utils import h_min_from_volume

    cfl = 0.125
    cn = 0.5*(order + 1)**2
    dt = cfl * actx.to_numpy(h_min_from_volume(dcoll)) / cn

    fields = acoustic_pulse_condition(actx.thaw(dcoll.nodes()))

    logger.info("Timestep size: %g", dt)

    # }}}

    from grudge.shortcuts import make_visualizer

    vis = make_visualizer(dcoll)

    # {{{ time stepping

    step = 0
    t = 0.0
    while t < final_time:
        if step % 10 == 0:
            norm_q = actx.to_numpy(op.norm(dcoll, fields, 2))
            logger.info("[%04d] t = %.5f |q| = %.5e", step, t, norm_q)
            if visualize:
                vis.write_vtk_file(
                    f"{exp_name}-{step:04d}.vtu",
                    [
                        ("rho", fields.mass),
                        ("energy", fields.energy),
                        ("momentum", fields.momentum)
                    ]
                )
            assert norm_q < 5

        fields = actx.thaw(actx.freeze(fields))
        fields = rk4_step(fields, t, dt, compiled_rhs)
        t += dt
        step += 1

    # }}}


def main(ctx_factory, order=3, final_time=1, resolution=16,
<<<<<<< HEAD
         esdg=False, overintegration=False, visualize=False, lazy=False):
=======
         overintegration=False, visualize=False, lazy=False,
         tpe=False):
>>>>>>> 00b6ca45
    cl_ctx = ctx_factory()
    queue = cl.CommandQueue(cl_ctx)

    if lazy:
        actx = PytatoPyOpenCLArrayContext(
            queue,
            allocator=cl_tools.MemoryPool(cl_tools.ImmediateAllocator(queue)),
        )
    else:
        actx = PyOpenCLArrayContext(
            queue,
            allocator=cl_tools.MemoryPool(cl_tools.ImmediateAllocator(queue)),
            force_device_scalars=True,
        )

    if not actx.supports_nonscalar_broadcasting and esdg is True:
        raise RuntimeError(
            "Cannot use ESDG with an array context that cannot perform "
            "nonscalar broadcasting. Run with --lazy instead."
        )

    run_acoustic_pulse(
        actx,
        order=order,
        resolution=resolution,
        esdg=esdg,
        overintegration=overintegration,
        final_time=final_time,
        visualize=visualize, tpe=tpe
    )


if __name__ == "__main__":
    import argparse

    parser = argparse.ArgumentParser()
    parser.add_argument("--order", default=3, type=int)
    parser.add_argument("--tfinal", default=0.1, type=float)
    parser.add_argument("--resolution", default=16, type=int)
    parser.add_argument("--esdg", action="store_true",
                        help="use entropy stable dg")
    parser.add_argument("--oi", action="store_true",
                        help="use overintegration")
    parser.add_argument("--visualize", action="store_true",
                        help="write out vtk output")
    parser.add_argument("--lazy", action="store_true",
                        help="switch to a lazy computation mode")
    parser.add_argument("--tpe", action="store_true",
                        help="use tensor product elements")
    args = parser.parse_args()

    logging.basicConfig(level=logging.INFO)
    main(cl.create_some_context,
         order=args.order,
         final_time=args.tfinal,
         resolution=args.resolution,
         esdg=args.esdg,
         overintegration=args.oi,
         visualize=args.visualize,
         lazy=args.lazy, tpe=args.tpe)<|MERGE_RESOLUTION|>--- conflicted
+++ resolved
@@ -239,12 +239,8 @@
 
 
 def main(ctx_factory, order=3, final_time=1, resolution=16,
-<<<<<<< HEAD
-         esdg=False, overintegration=False, visualize=False, lazy=False):
-=======
          overintegration=False, visualize=False, lazy=False,
-         tpe=False):
->>>>>>> 00b6ca45
+         esdg=False, tpe=False):
     cl_ctx = ctx_factory()
     queue = cl.CommandQueue(cl_ctx)
 
