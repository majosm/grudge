--- conflicted
+++ resolved
@@ -51,20 +51,14 @@
 from abc import ABCMeta, abstractmethod
 from dataclasses import dataclass
 
-<<<<<<< HEAD
-=======
 import numpy as np
 
->>>>>>> 7181e8b9
 from arraycontext import (
     ArrayContext,
     dataclass_array_container,
     with_container_arithmetic,
-<<<<<<< HEAD
     map_array_container, thaw,
     outer
-=======
->>>>>>> 7181e8b9
 )
 from meshmode.dof_array import DOFArray
 from pytools.obj_array import make_obj_array
@@ -151,14 +145,9 @@
     return (rho, u, p)
 
 
-<<<<<<< HEAD
 def conservative_to_entropy_vars(cv_state: ConservedEulerField, gamma: float):
     """Converts from conserved variables (density, momentum, total energy)
     into entropy variables.
-=======
-def compute_wavespeed(actx: ArrayContext, cv_state: ConservedEulerField, gamma=1.4):
-    """Computes the total translational wavespeed.
->>>>>>> 7181e8b9
 
     :arg cv_state: A :class:`ConservedEulerField` containing the conserved
         variables.
@@ -221,12 +210,8 @@
     :arg gamma: The isentropic expansion factor.
     :returns: A :class:`~meshmode.dof_array.DOFArray` containing local wavespeeds.
     """
-<<<<<<< HEAD
     actx = cv_state.array_context
-    rho, u, p = conservative_to_primitive_vars(cv_state, gamma)
-=======
     rho, u, p = conservative_to_primitive_vars(cv_state, gamma=gamma)
->>>>>>> 7181e8b9
 
     return actx.np.sqrt(np.dot(u, u)) + actx.np.sqrt(gamma * (p / rho))
 
@@ -257,14 +242,9 @@
             actx: ArrayContext,
             dcoll: DiscretizationCollection,
             dd_bc: DOFDesc,
-<<<<<<< HEAD
             restricted_state: ConservedEulerField, t=0):
         actx = restricted_state.array_context
-=======
-            state: ConservedEulerField, t=0):
-        actx = state.array_context
         dd_base = as_dofdesc("vol", DISCR_TAG_BASE)
->>>>>>> 7181e8b9
 
         return TracePair(
             dd_bc,
@@ -335,15 +315,13 @@
         dissipation.
     :returns: A :class:`ConservedEulerField` containing the interface fluxes.
     """
-<<<<<<< HEAD
-=======
     from grudge.dof_desc import FACE_RESTR_ALL, VTAG_ALL, BoundaryDomainTag
 
     dd_intfaces = tpair.dd
     dd_allfaces = dd_intfaces.with_domain_tag(
         BoundaryDomainTag(FACE_RESTR_ALL, VTAG_ALL)
         )
->>>>>>> 7181e8b9
+
     q_ll = tpair.int
     q_rr = tpair.ext
 
@@ -357,13 +335,9 @@
 
     if dissipation:
         # Compute jump penalization parameter
-<<<<<<< HEAD
+
         lam = actx.np.maximum(compute_wavespeed(q_ll, gamma),
                               compute_wavespeed(q_rr, gamma))
-=======
-        lam = actx.np.maximum(compute_wavespeed(actx, q_ll, gamma=gamma),
-                              compute_wavespeed(actx, q_rr, gamma=gamma))
->>>>>>> 7181e8b9
         num_flux -= lam*outer(tpair.diff, normal)/2
 
     return num_flux @ normal
@@ -395,21 +369,14 @@
 
     def max_characteristic_velocity(self, actx: ArrayContext, **kwargs):
         state = kwargs["state"]
-<<<<<<< HEAD
         return compute_wavespeed(state, self.gamma)
-=======
-        return compute_wavespeed(actx, state, gamma=self.gamma)
->>>>>>> 7181e8b9
 
     def operator(self, actx: ArrayContext, t, q):
         dcoll = self.dcoll
         gamma = self.gamma
         qtag = self.qtag
-<<<<<<< HEAD
-=======
         dq = as_dofdesc("vol", qtag)
         df = as_dofdesc("all_faces", qtag)
->>>>>>> 7181e8b9
 
         dissipation = self.lf_stabilization
 
@@ -434,25 +401,18 @@
         # Compute interior interface fluxes
         interface_fluxes = (
             sum(
-<<<<<<< HEAD
                 op.project(dcoll, qtpair.dd, dd_face_quad,
-                           euler_numerical_flux(dcoll, qtpair, gamma,
-                                                dissipation=dissipation))
-                for qtpair in interior_trace_pairs
-=======
-                euler_numerical_flux(
-                    actx, dcoll,
-                    op.tracepair_with_discr_tag(dcoll, qtag, tpair),
-                    gamma=gamma,
-                    lf_stabilization=self.lf_stabilization
-                ) for tpair in op.interior_trace_pairs(dcoll, q)
->>>>>>> 7181e8b9
+                           euler_numerical_flux(
+                               actx, dcoll,
+                               op.tracepair_with_discr_tag(dcoll, qtag, tpair),
+                               gamma=gamma,
+                               lf_stabilization=self.lf_stabilization
+                           ) for tpair in op.interior_trace_pairs(dcoll, q))
             )
         )
 
         # Compute boundary fluxes
         if self.bdry_conditions is not None:
-<<<<<<< HEAD
             for btag in self.bdry_conditions:
                 boundary_condition = self.bdry_conditions[btag]
                 dd_bc = as_dofdesc(btag).with_discr_tag(qtag)
@@ -461,15 +421,15 @@
                     dd_bc,
                     dd_face_quad,
                     euler_numerical_flux(
-                        dcoll,
-                        boundary_condition.boundary_tpair(
-                            dcoll=dcoll,
-                            dd_bc=dd_bc,
-                            restricted_state=op.project(dcoll, dd_base, dd_bc, q),
+                        actx, dcoll,
+                        self.bdry_conditions[btag].boundary_tpair(
+                            actx, dcoll,
+                            as_dofdesc(btag, qtag),
+                            q,
                             t=t
                         ),
-                        gamma,
-                        dissipation=dissipation
+                        gamma=gamma,
+                        lf_stabilization=self.lf_stabilization
                     )
                 )
                 interface_fluxes = interface_fluxes + bc_flux
@@ -480,22 +440,6 @@
             euler_volume_flux(
                 dcoll, op.project(dcoll, dd_base, dd_vol_quad, q), gamma)
         )
-=======
-            bc_fluxes = sum(
-                euler_numerical_flux(
-                    actx, dcoll,
-                    self.bdry_conditions[btag].boundary_tpair(
-                        actx, dcoll,
-                        as_dofdesc(btag, qtag),
-                        q,
-                        t=t
-                    ),
-                    gamma=gamma,
-                    lf_stabilization=self.lf_stabilization
-                ) for btag in self.bdry_conditions
-            )
-            interface_fluxes = interface_fluxes + bc_fluxes
->>>>>>> 7181e8b9
 
         return op.inverse_mass(
             dcoll,
