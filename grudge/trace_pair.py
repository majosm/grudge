--- conflicted
+++ resolved
@@ -497,17 +497,11 @@
     def __init__(self,
             actx: ArrayContext,
             dcoll: DiscretizationCollection,
-<<<<<<< HEAD
             *,
             local_part_id: PartitionID,
             remote_part_id: PartitionID,
-            local_bdry_data: ArrayOrContainerT,
-            send_data: ArrayOrContainerT,
-=======
-            domain_tag: BoundaryDomainTag,
-            *, local_bdry_data: ArrayOrContainer,
+            local_bdry_data: ArrayOrContainer,
             send_data: ArrayOrContainer,
->>>>>>> 5620c0b2
             comm_tag: Optional[Hashable] = None):
 
         comm = dcoll.mpi_communicator
@@ -578,15 +572,10 @@
             actx: ArrayContext,
             dcoll: DiscretizationCollection,
             *,
-<<<<<<< HEAD
             local_part_id: PartitionID,
             remote_part_id: PartitionID,
-            local_bdry_data: ArrayOrContainerT,
-            send_data: ArrayOrContainerT,
-=======
             local_bdry_data: ArrayOrContainer,
             send_data: ArrayOrContainer,
->>>>>>> 5620c0b2
             comm_tag: Optional[Hashable] = None) -> None:
 
         if comm_tag is None:
