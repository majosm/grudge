--- conflicted
+++ resolved
@@ -41,13 +41,9 @@
 
 
 def project(
-<<<<<<< HEAD
         dcoll: DiscretizationCollection,
         src: "ConvertibleToDOFDesc",
-        tgt: "ConvertibleToDOFDesc", vec) -> ArrayOrContainerT:
-=======
-        dcoll: DiscretizationCollection, src, tgt, vec) -> ArrayOrContainer:
->>>>>>> e0338493
+        tgt: "ConvertibleToDOFDesc", vec) -> ArrayOrContainer:
     """Project from one discretization to another, e.g. from the
     volume to the boundary, or from the base to the an overintegrated
     quadrature discretization.
