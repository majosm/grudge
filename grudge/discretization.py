--- conflicted
+++ resolved
@@ -35,18 +35,13 @@
 THE SOFTWARE.
 """
 
-<<<<<<< HEAD
 from typing import (
     Sequence, Mapping, Optional, Union, List, Tuple, TYPE_CHECKING, Any)
-from typing import Mapping, Optional, Union, TYPE_CHECKING, Any
 from meshmode.discretization.poly_element import (
     InterpolatoryEdgeClusteredGroupFactory, ModalGroupFactory)
-=======
-from typing import TYPE_CHECKING, Any, Mapping, Optional, Union
 from warnings import warn
 
 import numpy as np
->>>>>>> 7181e8b9
 
 from arraycontext import ArrayContext
 from meshmode.discretization import Discretization, ElementGroupFactory
@@ -55,10 +50,6 @@
     FACE_RESTR_INTERIOR,
     DiscretizationConnection,
     make_face_restriction,
-)
-from meshmode.discretization.poly_element import (
-    InterpolatoryEdgeClusteredGroupFactory,
-    ModalGroupFactory,
 )
 from meshmode.dof_array import DOFArray
 from meshmode.mesh import BTAG_PARTITION, Mesh
