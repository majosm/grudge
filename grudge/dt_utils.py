--- conflicted
+++ resolved
@@ -97,23 +97,6 @@
     @memoize_in(dcoll, (characteristic_lengthscales,
                         "compute_characteristic_lengthscales"))
     def _compute_characteristic_lengthscales():
-<<<<<<< HEAD
-        return freeze(
-            DOFArray(
-                actx,
-                data=tuple(
-                    # Scale each group array of geometric factors by the
-                    # corresponding group non-geometric factor
-                    cng * geo_facts
-                    for cng, geo_facts in zip(
-                        dt_non_geometric_factors(dcoll, dd),
-                        thaw(dt_geometric_factors(dcoll, dd), actx)
-                    )
-                )
-            )
-        )
-    return thaw(_compute_characteristic_lengthscales(), actx)
-=======
         return actx.freeze(
                 actx.tag(NameHint("char_lscales"),
                     DOFArray(
@@ -123,11 +106,10 @@
                             # corresponding group non-geometric factor
                             cng * geo_facts
                             for cng, geo_facts in zip(
-                                dt_non_geometric_factors(dcoll),
-                                actx.thaw(dt_geometric_factors(dcoll)))))))
+                                dt_non_geometric_factors(dcoll, dd),
+                                actx.thaw(dt_geometric_factors(dcoll, dd)))))))
 
     return actx.thaw(_compute_characteristic_lengthscales())
->>>>>>> 6c9e7b25
 
 
 @memoize_on_first_arg
