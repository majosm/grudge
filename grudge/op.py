"""
Core DG routines
^^^^^^^^^^^^^^^^

Elementwise differentiation
---------------------------

.. autofunction:: local_grad
.. autofunction:: local_d_dx
.. autofunction:: local_div

Weak derivative operators
-------------------------

.. autofunction:: weak_local_grad
.. autofunction:: weak_local_d_dx
.. autofunction:: weak_local_div

Mass, inverse mass, and face mass operators
-------------------------------------------

.. autofunction:: mass
.. autofunction:: inverse_mass
.. autofunction:: face_mass

Working around documentation tool akwardness
--------------------------------------------

.. class:: TracePair

    See :class:`grudge.trace_pair.TracePair`.
"""

__copyright__ = """
Copyright (C) 2021 Andreas Kloeckner
Copyright (C) 2021 University of Illinois Board of Trustees
"""

__license__ = """
Permission is hereby granted, free of charge, to any person obtaining a copy
of this software and associated documentation files (the "Software"), to deal
in the Software without restriction, including without limitation the rights
to use, copy, modify, merge, publish, distribute, sublicense, and/or sell
copies of the Software, and to permit persons to whom the Software is
furnished to do so, subject to the following conditions:

The above copyright notice and this permission notice shall be included in
all copies or substantial portions of the Software.

THE SOFTWARE IS PROVIDED "AS IS", WITHOUT WARRANTY OF ANY KIND, EXPRESS OR
IMPLIED, INCLUDING BUT NOT LIMITED TO THE WARRANTIES OF MERCHANTABILITY,
FITNESS FOR A PARTICULAR PURPOSE AND NONINFRINGEMENT. IN NO EVENT SHALL THE
AUTHORS OR COPYRIGHT HOLDERS BE LIABLE FOR ANY CLAIM, DAMAGES OR OTHER
LIABILITY, WHETHER IN AN ACTION OF CONTRACT, TORT OR OTHERWISE, ARISING FROM,
OUT OF OR IN CONNECTION WITH THE SOFTWARE OR THE USE OR OTHER DEALINGS IN
THE SOFTWARE.
"""


from arraycontext import ArrayContext, map_array_container
from arraycontext.container import ArrayOrContainerT

from functools import partial

from meshmode.dof_array import DOFArray
from meshmode.transform_metadata import FirstAxisIsElementsTag

from grudge.discretization import DiscretizationCollection

from pytools import keyed_memoize_in
from pytools.obj_array import make_obj_array

import numpy as np

import grudge.dof_desc as dof_desc
from grudge.dof_desc import DD_VOLUME_ALL, FACE_RESTR_ALL

from grudge.interpolation import interp
from grudge.projection import project

from grudge.reductions import (
    norm,
    nodal_sum,
    nodal_min,
    nodal_max,
    nodal_sum_loc,
    nodal_min_loc,
    nodal_max_loc,
    integral,
    elementwise_sum,
    elementwise_max,
    elementwise_min,
    elementwise_integral,
)

from grudge.trace_pair import (
    project_tracepair,
    tracepair_with_discr_tag,
    interior_trace_pair,
    interior_trace_pairs,
<<<<<<< HEAD
=======
    local_interior_trace_pair,
    connected_ranks,
>>>>>>> d4b21e0a
    cross_rank_trace_pairs,
    bdry_trace_pair,
    bv_trace_pair
)


__all__ = (
    "project",
    "interp",

    "norm",
    "nodal_sum",
    "nodal_min",
    "nodal_max",
    "nodal_sum_loc",
    "nodal_min_loc",
    "nodal_max_loc",
    "integral",
    "elementwise_sum",
    "elementwise_max",
    "elementwise_min",
    "elementwise_integral",

    "project_tracepair",
    "tracepair_with_discr_tag",
    "interior_trace_pair",
    "interior_trace_pairs",
    "local_interior_trace_pair",
    "connected_ranks",
    "cross_rank_trace_pairs",
    "bdry_trace_pair",
    "bv_trace_pair",

    "local_grad",
    "local_d_dx",
    "local_div",

    "weak_local_grad",
    "weak_local_d_dx",
    "weak_local_div",

    "mass",
    "inverse_mass",
    "face_mass",
    )


# {{{ common derivative "kernels"

def _single_axis_derivative_kernel(
        actx, out_discr, in_discr, get_diff_mat, inv_jac_mat, xyz_axis, vec,
        *, metric_in_matvec):
    # This gets used from both the strong and the weak derivative. These differ
    # in three ways:
    # - which differentiation matrix gets used,
    # - whether inv_jac_mat is pre-multiplied by a factor that includes the
    #   area element, and
    # - whether the chain rule terms ("inv_jac_mat") sit outside (strong)
    #   or inside (weak) the matrix-vector product that carries out the
    #   derivative, cf. "metric_in_matvec".
    return DOFArray(
        actx,
        data=tuple(
            # r for rst axis
            actx.einsum("rej,rij,ej->ei" if metric_in_matvec else "rei,rij,ej->ei",
                        ijm_i[xyz_axis],
                        get_diff_mat(
                            actx,
                            out_element_group=out_grp,
                            in_element_group=in_grp
                        ),
                        vec_i,
                        arg_names=("inv_jac_t", "ref_stiffT_mat", "vec", ),
                        tagged=(FirstAxisIsElementsTag(),))

            for out_grp, in_grp, vec_i, ijm_i in zip(
                out_discr.groups, in_discr.groups, vec,
                inv_jac_mat)))


def _gradient_kernel(actx, out_discr, in_discr, get_diff_mat, inv_jac_mat, vec,
        *, metric_in_matvec):
    # See _single_axis_derivative_kernel for comments on the usage scenarios
    # (both strong and weak derivative) and their differences.
    per_group_grads = [
        # r for rst axis
        # x for xyz axis
        actx.einsum("xrej,rij,ej->xei" if metric_in_matvec else "xrei,rij,ej->xei",
                    ijm_i,
                    get_diff_mat(
                        actx,
                        out_element_group=out_grp,
                        in_element_group=in_grp
                    ),
                    vec_i,
                    arg_names=("inv_jac_t", "ref_stiffT_mat", "vec"),
                    tagged=(FirstAxisIsElementsTag(),))
        for out_grp, in_grp, vec_i, ijm_i in zip(
            out_discr.groups, in_discr.groups, vec,
            inv_jac_mat)]

    return make_obj_array([
            DOFArray(
                actx, data=tuple([pgg_i[xyz_axis] for pgg_i in per_group_grads]))
            for xyz_axis in range(out_discr.ambient_dim)])

# }}}


<<<<<<< HEAD
# {{{ common derivative "helpers"

def _div_helper(dcoll, diff_func, *args):
    if len(args) == 1:
        vecs, = args
        dd = DD_VOLUME_ALL
    elif len(args) == 2:
        dd, vecs = args
    else:
        raise TypeError("invalid number of arguments")

    if not isinstance(vecs, np.ndarray):
        # vecs is not an object array -> treat as array container
        return map_array_container(
            partial(_div_helper, dcoll, diff_func, dd), vecs)

    assert vecs.dtype == object

    if vecs.size:
        sample_vec = vecs[(0,)*vecs.ndim]

        if isinstance(sample_vec, np.ndarray):
            assert sample_vec.dtype == object
            # vecs is an object array containing further object arrays
            # -> treat as array container
            return map_array_container(
                partial(_div_helper, dcoll, diff_func, dd), vecs)

    if vecs.shape[-1] != dcoll.ambient_dim:
        raise ValueError("last/innermost dimension of *vecs* argument doesn't match "
                "ambient dimension")

    div_result_shape = vecs.shape[:-1]

    if len(div_result_shape) == 0:
        return sum(diff_func(dd, i, vec_i) for i, vec_i in enumerate(vecs))
    else:
        result = np.zeros(div_result_shape, dtype=object)
        for idx in np.ndindex(div_result_shape):
            result[idx] = sum(
                    diff_func(dd, i, vec_i) for i, vec_i in enumerate(vecs[idx]))
        return result


def _grad_helper(dcoll, scalar_grad, *args, nested):
    if len(args) == 1:
        vec, = args
        dd_in = dof_desc.DD_VOLUME_ALL
    elif len(args) == 2:
        dd_in, vec = args
    else:
        raise TypeError("invalid number of arguments")

    if isinstance(vec, np.ndarray):
        # Occasionally, data structures coming from *mirgecom* will
        # contain empty object arrays as placeholders for fields.
        # For example, species mass fractions is an empty object array when
        # running in a single-species configuration.
        # This hack here ensures that these empty arrays, at the very least,
        # have their shape updated when applying the gradient operator
        if vec.size == 0:
            return vec.reshape(vec.shape + (dcoll.ambient_dim,))

        # For containers with ndarray data (such as momentum/velocity),
        # the gradient is matrix-valued, so we compute the gradient for
        # each component. If requested (via 'not nested'), return a matrix of
        # derivatives by stacking the results.
        grad = obj_array_vectorize(
            lambda el: _grad_helper(
                dcoll, scalar_grad, dd_in, el, nested=nested), vec)
        if nested:
            return grad
        else:
            return np.stack(grad, axis=0)

    if not isinstance(vec, DOFArray):
        return map_array_container(
            partial(_grad_helper, dcoll, scalar_grad, dd_in, nested=nested), vec)

    return scalar_grad(dcoll, dd_in, vec)

# }}}


=======
>>>>>>> d4b21e0a
# {{{ Derivative operators

def _reference_derivative_matrices(actx: ArrayContext,
        out_element_group, in_element_group):
    # We're accepting in_element_group for interface consistency with
    # _reference_stiffness_transpose_matrix.
    assert out_element_group is in_element_group

    @keyed_memoize_in(
        actx, _reference_derivative_matrices,
        lambda grp: grp.discretization_key())
    def get_ref_derivative_mats(grp):
        from meshmode.discretization.poly_element import diff_matrices
        return actx.freeze(
            actx.from_numpy(
                np.asarray(
                    [dfmat for dfmat in diff_matrices(grp)]
                )
            )
        )
    return get_ref_derivative_mats(out_element_group)


def _strong_scalar_grad(dcoll, dd_in, vec):
    assert dd_in == dof_desc.as_dofdesc(DD_VOLUME_ALL)

    from grudge.geometry import inverse_surface_metric_derivative_mat

    discr = dcoll.discr_from_dd(DD_VOLUME_ALL)
    actx = vec.array_context

    inverse_jac_mat = inverse_surface_metric_derivative_mat(actx, dcoll,
            _use_geoderiv_connection=actx.supports_nonscalar_broadcasting)
    return _gradient_kernel(actx, discr, discr,
            _reference_derivative_matrices, inverse_jac_mat, vec,
            metric_in_matvec=False)


def local_grad(
        dcoll: DiscretizationCollection, vec, *, nested=False) -> ArrayOrContainerT:
    r"""Return the element-local gradient of a function :math:`f` represented
    by *vec*:

    .. math::

        \nabla|_E f = \left(
            \partial_x|_E f, \partial_y|_E f, \partial_z|_E f \right)

    :arg vec: a :class:`~meshmode.dof_array.DOFArray` or an
        :class:`~arraycontext.container.ArrayContainer` of them.
    :arg nested: return nested object arrays instead of a single multidimensional
        array if *vec* is non-scalar.
    :returns: an object array (possibly nested) of
        :class:`~meshmode.dof_array.DOFArray`\ s or
        :class:`~arraycontext.container.ArrayContainer`\ of object arrays.
    """
    dd_in = dof_desc.DOFDesc("vol", dof_desc.DISCR_TAG_BASE)
    from grudge.tools import rec_map_subarrays
    return rec_map_subarrays(
        partial(_strong_scalar_grad, dcoll, dd_in),
        (), (dcoll.ambient_dim,),
        vec, scalar_cls=DOFArray, return_nested=nested,)


def local_d_dx(
        dcoll: DiscretizationCollection, xyz_axis, vec) -> ArrayOrContainerT:
    r"""Return the element-local derivative along axis *xyz_axis* of a
    function :math:`f` represented by *vec*:

    .. math::

        \frac{\partial f}{\partial \lbrace x,y,z\rbrace}\Big|_E

    :arg xyz_axis: an integer indicating the axis along which the derivative
        is taken.
    :arg vec: a :class:`~meshmode.dof_array.DOFArray` or an
        :class:`~arraycontext.container.ArrayContainer` of them.
    :returns: a :class:`~meshmode.dof_array.DOFArray` or an
        :class:`~arraycontext.container.ArrayContainer` of them.
    """
    if not isinstance(vec, DOFArray):
        return map_array_container(partial(local_d_dx, dcoll, xyz_axis), vec)

    discr = dcoll.discr_from_dd(DD_VOLUME_ALL)
    actx = vec.array_context

    from grudge.geometry import inverse_surface_metric_derivative_mat
    inverse_jac_mat = inverse_surface_metric_derivative_mat(actx, dcoll,
            _use_geoderiv_connection=actx.supports_nonscalar_broadcasting)

    return _single_axis_derivative_kernel(
        actx, discr, discr,
        _reference_derivative_matrices, inverse_jac_mat, xyz_axis, vec,
        metric_in_matvec=False)


def local_div(dcoll: DiscretizationCollection, vecs) -> ArrayOrContainerT:
    r"""Return the element-local divergence of the vector function
    :math:`\mathbf{f}` represented by *vecs*:

    .. math::

        \nabla|_E \cdot \mathbf{f} = \sum_{i=1}^d \partial_{x_i}|_E \mathbf{f}_i

    :arg vecs: an object array of
        :class:`~meshmode.dof_array.DOFArray`\s or an
        :class:`~arraycontext.container.ArrayContainer` object
        with object array entries. The last axis of the array
        must have length matching the volume dimension.
    :returns: a :class:`~meshmode.dof_array.DOFArray` or an
        :class:`~arraycontext.container.ArrayContainer` of them.
    """
    from grudge.tools import rec_map_subarrays
    return rec_map_subarrays(
        lambda vec: sum(
            local_d_dx(dcoll, i, vec_i)
            for i, vec_i in enumerate(vec)),
        (dcoll.ambient_dim,), (),
        vecs, scalar_cls=DOFArray)

# }}}


# {{{ Weak derivative operators

def _reference_stiffness_transpose_matrix(
        actx: ArrayContext, out_element_group, in_element_group):
    @keyed_memoize_in(
        actx, _reference_stiffness_transpose_matrix,
        lambda out_grp, in_grp: (out_grp.discretization_key(),
                                 in_grp.discretization_key()))
    def get_ref_stiffness_transpose_mat(out_grp, in_grp):
        if in_grp == out_grp:
            from meshmode.discretization.poly_element import \
                mass_matrix, diff_matrices

            mmat = mass_matrix(out_grp)
            return actx.freeze(
                actx.from_numpy(
                    np.asarray(
                        [dmat.T @ mmat.T for dmat in diff_matrices(out_grp)]
                    )
                )
            )

        from modepy import vandermonde
        basis = out_grp.basis_obj()
        vand = vandermonde(basis.functions, out_grp.unit_nodes)
        grad_vand = vandermonde(basis.gradients, in_grp.unit_nodes)
        vand_inv_t = np.linalg.inv(vand).T

        if not isinstance(grad_vand, tuple):
            # NOTE: special case for 1d
            grad_vand = (grad_vand,)

        weights = in_grp.quadrature_rule().weights
        return actx.freeze(
            actx.from_numpy(
                np.einsum(
                    "c,bz,acz->abc",
                    weights,
                    vand_inv_t,
                    grad_vand
                ).copy()  # contigify the array
            )
        )
    return get_ref_stiffness_transpose_mat(out_element_group,
                                           in_element_group)


def _weak_scalar_grad(dcoll, dd_in, vec):
    from grudge.geometry import inverse_surface_metric_derivative_mat

    in_discr = dcoll.discr_from_dd(dd_in)
    out_discr = dcoll.discr_from_dd(DD_VOLUME_ALL)

    actx = vec.array_context
    inverse_jac_mat = inverse_surface_metric_derivative_mat(actx, dcoll, dd=dd_in,
            times_area_element=True,
            _use_geoderiv_connection=actx.supports_nonscalar_broadcasting)

    return _gradient_kernel(actx, out_discr, in_discr,
            _reference_stiffness_transpose_matrix, inverse_jac_mat, vec,
            metric_in_matvec=True)


def weak_local_grad(
        dcoll: DiscretizationCollection, *args, nested=False) -> ArrayOrContainerT:
    r"""Return the element-local weak gradient of the volume function
    represented by *vec*.

    May be called with ``(vec)`` or ``(dd_in, vec)``.

    Specifically, the function returns an object array where the :math:`i`-th
    component is the weak derivative with respect to the :math:`i`-th coordinate
    of a scalar function :math:`f`. See :func:`weak_local_d_dx` for further
    information. For non-scalar :math:`f`, the function will return a nested object
    array containing the component-wise weak derivatives.

    :arg dd_in: a :class:`~grudge.dof_desc.DOFDesc`, or a value convertible to one.
        Defaults to the base volume discretization if not provided.
    :arg vec: a :class:`~meshmode.dof_array.DOFArray` or an
        :class:`~arraycontext.container.ArrayContainer` of them.
    :arg nested: return nested object arrays instead of a single multidimensional
        array if *vec* is non-scalar
    :returns: an object array (possibly nested) of
        :class:`~meshmode.dof_array.DOFArray`\ s or
        :class:`~arraycontext.container.ArrayContainer`\ of object arrays.
    """
    if len(args) == 1:
        vecs, = args
        dd_in = dof_desc.DOFDesc("vol", dof_desc.DISCR_TAG_BASE)
    elif len(args) == 2:
        dd_in, vecs = args
    else:
        raise TypeError("invalid number of arguments")

    from grudge.tools import rec_map_subarrays
    return rec_map_subarrays(
        partial(_weak_scalar_grad, dcoll, dd_in),
        (), (dcoll.ambient_dim,),
        vecs, scalar_cls=DOFArray, return_nested=nested)


def weak_local_d_dx(dcoll: DiscretizationCollection, *args) -> ArrayOrContainerT:
    r"""Return the element-local weak derivative along axis *xyz_axis* of the
    volume function represented by *vec*.

    May be called with ``(xyz_axis, vec)`` or ``(dd_in, xyz_axis, vec)``.

    Specifically, this function computes the volume contribution of the
    weak derivative in the :math:`i`-th component (specified by *xyz_axis*)
    of a function :math:`f`, in each element :math:`E`, with respect to polynomial
    test functions :math:`\phi`:

    .. math::

        \int_E \partial_i\phi\,f\,\mathrm{d}x \sim
        \mathbf{D}_{E,i}^T \mathbf{M}_{E}^T\mathbf{f}|_E,

    where :math:`\mathbf{D}_{E,i}` is the polynomial differentiation matrix on
    an :math:`E` for the :math:`i`-th spatial coordinate, :math:`\mathbf{M}_E`
    is the elemental mass matrix (see :func:`mass` for more information), and
    :math:`\mathbf{f}|_E` is a vector of coefficients for :math:`f` on :math:`E`.

    :arg dd_in: a :class:`~grudge.dof_desc.DOFDesc`, or a value convertible to one.
        Defaults to the base volume discretization if not provided.
    :arg xyz_axis: an integer indicating the axis along which the derivative
        is taken.
    :arg vec: a :class:`~meshmode.dof_array.DOFArray` or an
        :class:`~arraycontext.container.ArrayContainer` of them.
    :returns: a :class:`~meshmode.dof_array.DOFArray` or an
        :class:`~arraycontext.container.ArrayContainer` of them.
    """
    if len(args) == 2:
        xyz_axis, vec = args
        dd_in = dof_desc.DD_VOLUME_ALL
    elif len(args) == 3:
        dd_in, xyz_axis, vec = args
    else:
        raise TypeError("invalid number of arguments")

    if not isinstance(vec, DOFArray):
        return map_array_container(
            partial(weak_local_d_dx, dcoll, dd_in, xyz_axis),
            vec
        )

    from grudge.geometry import inverse_surface_metric_derivative_mat

    in_discr = dcoll.discr_from_dd(dd_in)
    out_discr = dcoll.discr_from_dd(DD_VOLUME_ALL)

    actx = vec.array_context
    inverse_jac_mat = inverse_surface_metric_derivative_mat(actx, dcoll, dd=dd_in,
            times_area_element=True,
            _use_geoderiv_connection=actx.supports_nonscalar_broadcasting)

    return _single_axis_derivative_kernel(
            actx, out_discr, in_discr, _reference_stiffness_transpose_matrix,
            inverse_jac_mat, xyz_axis, vec,
            metric_in_matvec=True)


def weak_local_div(dcoll: DiscretizationCollection, *args) -> ArrayOrContainerT:
    r"""Return the element-local weak divergence of the vector volume function
    represented by *vecs*.

    May be called with ``(vecs)`` or ``(dd, vecs)``.

    Specifically, this function computes the volume contribution of the
    weak divergence of a vector function :math:`\mathbf{f}`, in each element
    :math:`E`, with respect to polynomial test functions :math:`\phi`:

    .. math::

        \int_E \nabla \phi \cdot \mathbf{f}\,\mathrm{d}x \sim
        \sum_{i=1}^d \mathbf{D}_{E,i}^T \mathbf{M}_{E}^T\mathbf{f}_i|_E,

    where :math:`\mathbf{D}_{E,i}` is the polynomial differentiation matrix on
    an :math:`E` for the :math:`i`-th spatial coordinate, and :math:`\mathbf{M}_E`
    is the elemental mass matrix (see :func:`mass` for more information).

    :arg dd: a :class:`~grudge.dof_desc.DOFDesc`, or a value convertible to one.
        Defaults to the base volume discretization if not provided.
    :arg vecs: an object array of
        :class:`~meshmode.dof_array.DOFArray`\s or an
        :class:`~arraycontext.container.ArrayContainer` object
        with object array entries. The last axis of the array
        must have length matching the volume dimension.
    :returns: a :class:`~meshmode.dof_array.DOFArray` or an
        :class:`~arraycontext.container.ArrayContainer` like *vec*.
    """
    if len(args) == 1:
        vecs, = args
        dd_in = dof_desc.DOFDesc("vol", dof_desc.DISCR_TAG_BASE)
    elif len(args) == 2:
        dd_in, vecs = args
    else:
        raise TypeError("invalid number of arguments")

    from grudge.tools import rec_map_subarrays
    return rec_map_subarrays(
        lambda vec: sum(
            weak_local_d_dx(dcoll, dd_in, i, vec_i)
            for i, vec_i in enumerate(vec)),
        (dcoll.ambient_dim,), (),
        vecs, scalar_cls=DOFArray)

# }}}


# {{{ Mass operator

def reference_mass_matrix(actx: ArrayContext, out_element_group, in_element_group):
    @keyed_memoize_in(
        actx, reference_mass_matrix,
        lambda out_grp, in_grp: (out_grp.discretization_key(),
                                 in_grp.discretization_key()))
    def get_ref_mass_mat(out_grp, in_grp):
        if out_grp == in_grp:
            from meshmode.discretization.poly_element import mass_matrix

            return actx.freeze(
                actx.from_numpy(
                    np.asarray(
                        mass_matrix(out_grp),
                        order="C"
                    )
                )
            )

        from modepy import vandermonde
        basis = out_grp.basis_obj()
        vand = vandermonde(basis.functions, out_grp.unit_nodes)
        o_vand = vandermonde(basis.functions, in_grp.unit_nodes)
        vand_inv_t = np.linalg.inv(vand).T

        weights = in_grp.quadrature_rule().weights
        return actx.freeze(
            actx.from_numpy(
                np.asarray(
                    np.einsum("j,ik,jk->ij", weights, vand_inv_t, o_vand),
                    order="C"
                )
            )
        )

    return get_ref_mass_mat(out_element_group, in_element_group)


def _apply_mass_operator(
        dcoll: DiscretizationCollection, dd_out, dd_in, vec):
    if not isinstance(vec, DOFArray):
        return map_array_container(
            partial(_apply_mass_operator, dcoll, dd_out, dd_in), vec
        )

    from grudge.geometry import area_element

    in_discr = dcoll.discr_from_dd(dd_in)
    out_discr = dcoll.discr_from_dd(dd_out)

    actx = vec.array_context
    area_elements = area_element(actx, dcoll, dd=dd_in,
            _use_geoderiv_connection=actx.supports_nonscalar_broadcasting)
    return DOFArray(
        actx,
        data=tuple(
            actx.einsum("ij,ej,ej->ei",
                        reference_mass_matrix(
                            actx,
                            out_element_group=out_grp,
                            in_element_group=in_grp
                        ),
                        ae_i,
                        vec_i,
                        arg_names=("mass_mat", "jac", "vec"),
                        tagged=(FirstAxisIsElementsTag(),))

            for in_grp, out_grp, ae_i, vec_i in zip(
                    in_discr.groups, out_discr.groups, area_elements, vec)
        )
    )


def mass(dcoll: DiscretizationCollection, *args) -> ArrayOrContainerT:
    r"""Return the action of the DG mass matrix on a vector (or vectors)
    of :class:`~meshmode.dof_array.DOFArray`\ s, *vec*. In the case of
    *vec* being an :class:`~arraycontext.container.ArrayContainer`,
    the mass operator is applied component-wise.

    May be called with ``(vec)`` or ``(dd, vec)``.

    Specifically, this function applies the mass matrix elementwise on a
    vector of coefficients :math:`\mathbf{f}` via:
    :math:`\mathbf{M}_{E}\mathbf{f}|_E`, where

    .. math::

        \left(\mathbf{M}_{E}\right)_{ij} = \int_E \phi_i \cdot \phi_j\,\mathrm{d}x,

    where :math:`\phi_i` are local polynomial basis functions on :math:`E`.

    :arg dd: a :class:`~grudge.dof_desc.DOFDesc`, or a value convertible to one.
        Defaults to the base volume discretization if not provided.
    :arg vec: a :class:`~meshmode.dof_array.DOFArray` or an
        :class:`~arraycontext.container.ArrayContainer` of them.
    :returns: a :class:`~meshmode.dof_array.DOFArray` or an
        :class:`~arraycontext.container.ArrayContainer` like *vec*.
    """

    if len(args) == 1:
        vec, = args
        dd = dof_desc.DD_VOLUME_ALL
    elif len(args) == 2:
        dd, vec = args
    else:
        raise TypeError("invalid number of arguments")

    return _apply_mass_operator(dcoll, DD_VOLUME_ALL, dd, vec)

# }}}


# {{{ Mass inverse operator

def reference_inverse_mass_matrix(actx: ArrayContext, element_group):
    @keyed_memoize_in(
        actx, reference_inverse_mass_matrix,
        lambda grp: grp.discretization_key())
    def get_ref_inv_mass_mat(grp):
        from modepy import inverse_mass_matrix
        basis = grp.basis_obj()

        return actx.freeze(
            actx.from_numpy(
                np.asarray(
                    inverse_mass_matrix(basis.functions, grp.unit_nodes),
                    order="C"
                )
            )
        )

    return get_ref_inv_mass_mat(element_group)


def _apply_inverse_mass_operator(
        dcoll: DiscretizationCollection, dd_out, dd_in, vec):
    if not isinstance(vec, DOFArray):
        return map_array_container(
            partial(_apply_inverse_mass_operator, dcoll, dd_out, dd_in), vec
        )

    from grudge.geometry import area_element

    if dd_out != dd_in:
        raise ValueError(
            "Cannot compute inverse of a mass matrix mapping "
            "between different element groups; inverse is not "
            "guaranteed to be well-defined"
        )

    actx = vec.array_context
    discr = dcoll.discr_from_dd(dd_in)
    inv_area_elements = 1./area_element(actx, dcoll, dd=dd_in,
            _use_geoderiv_connection=actx.supports_nonscalar_broadcasting)
    group_data = []
    for grp, jac_inv, vec_i in zip(discr.groups, inv_area_elements, vec):

        ref_mass_inverse = reference_inverse_mass_matrix(actx,
                                                         element_group=grp)

        group_data.append(
            # Based on https://arxiv.org/pdf/1608.03836.pdf
            # true_Minv ~ ref_Minv * ref_M * (1/jac_det) * ref_Minv
            actx.einsum("ei,ij,ej->ei",
                        jac_inv,
                        ref_mass_inverse,
                        vec_i,
                        tagged=(FirstAxisIsElementsTag(),))
        )

    return DOFArray(actx, data=tuple(group_data))


def inverse_mass(dcoll: DiscretizationCollection, vec) -> ArrayOrContainerT:
    r"""Return the action of the DG mass matrix inverse on a vector
    (or vectors) of :class:`~meshmode.dof_array.DOFArray`\ s, *vec*.
    In the case of *vec* being an :class:`~arraycontext.container.ArrayContainer`,
    the inverse mass operator is applied component-wise.

    For affine elements :math:`E`, the element-wise mass inverse
    is computed directly as the inverse of the (physical) mass matrix:

    .. math::

        \left(\mathbf{M}_{J^e}\right)_{ij} =
            \int_{\widehat{E}} \widehat{\phi}_i\cdot\widehat{\phi}_j J^e
            \mathrm{d}\widehat{x},

    where :math:`\widehat{\phi}_i` are basis functions over the reference
    element :math:`\widehat{E}`, and :math:`J^e` is the (constant) Jacobian
    scaling factor (see :func:`grudge.geometry.area_element`).

    For non-affine :math:`E`, :math:`J^e` is not constant. In this case, a
    weight-adjusted approximation is used instead following [Chan_2016]_:

    .. math::

        \mathbf{M}_{J^e}^{-1} \approx
            \widehat{\mathbf{M}}^{-1}\mathbf{M}_{1/J^e}\widehat{\mathbf{M}}^{-1},

    where :math:`\widehat{\mathbf{M}}` is the reference mass matrix on
    :math:`\widehat{E}`.

    :arg vec: a :class:`~meshmode.dof_array.DOFArray` or an
        :class:`~arraycontext.container.ArrayContainer` of them.
    :returns: a :class:`~meshmode.dof_array.DOFArray` or an
        :class:`~arraycontext.container.ArrayContainer` like *vec*.
    """

    return _apply_inverse_mass_operator(
        dcoll, DD_VOLUME_ALL, DD_VOLUME_ALL, vec
    )

# }}}


# {{{ Face mass operator

def reference_face_mass_matrix(
        actx: ArrayContext, face_element_group, vol_element_group, dtype):
    @keyed_memoize_in(
        actx, reference_mass_matrix,
        lambda face_grp, vol_grp: (face_grp.discretization_key(),
                                   vol_grp.discretization_key()))
    def get_ref_face_mass_mat(face_grp, vol_grp):
        nfaces = vol_grp.mesh_el_group.nfaces
        assert face_grp.nelements == nfaces * vol_grp.nelements

        matrix = np.empty(
            (vol_grp.nunit_dofs,
            nfaces,
            face_grp.nunit_dofs),
            dtype=dtype
        )

        import modepy as mp
        from meshmode.discretization import ElementGroupWithBasis
        from meshmode.discretization.poly_element import \
            QuadratureSimplexElementGroup

        n = vol_grp.order
        m = face_grp.order
        vol_basis = vol_grp.basis_obj()
        faces = mp.faces_for_shape(vol_grp.shape)

        for iface, face in enumerate(faces):
            # If the face group is defined on a higher-order
            # quadrature grid, use the underlying quadrature rule
            if isinstance(face_grp, QuadratureSimplexElementGroup):
                face_quadrature = face_grp.quadrature_rule()
                if face_quadrature.exact_to < m:
                    raise ValueError(
                        "The face quadrature rule is only exact for polynomials "
                        f"of total degree {face_quadrature.exact_to}. Please "
                        "ensure a quadrature rule is used that is at least "
                        f"exact for degree {m}."
                    )
            else:
                # NOTE: This handles the general case where
                # volume and surface quadrature rules may have different
                # integration orders
                face_quadrature = mp.quadrature_for_space(
                    mp.space_for_shape(face, 2*max(n, m)),
                    face
                )

            # If the group has a nodal basis and is unisolvent,
            # we use the basis on the face to compute the face mass matrix
            if (isinstance(face_grp, ElementGroupWithBasis)
                    and face_grp.space.space_dim == face_grp.nunit_dofs):

                face_basis = face_grp.basis_obj()

                # Sanity check for face quadrature accuracy. Not integrating
                # degree N + M polynomials here is asking for a bad time.
                if face_quadrature.exact_to < m + n:
                    raise ValueError(
                        "The face quadrature rule is only exact for polynomials "
                        f"of total degree {face_quadrature.exact_to}. Please "
                        "ensure a quadrature rule is used that is at least "
                        f"exact for degree {n+m}."
                    )

                matrix[:, iface, :] = mp.nodal_mass_matrix_for_face(
                    face, face_quadrature,
                    face_basis.functions, vol_basis.functions,
                    vol_grp.unit_nodes,
                    face_grp.unit_nodes,
                )
            else:
                # Otherwise, we use a routine that is purely quadrature-based
                # (no need for explicit face basis functions)
                matrix[:, iface, :] = mp.nodal_quad_mass_matrix_for_face(
                    face,
                    face_quadrature,
                    vol_basis.functions,
                    vol_grp.unit_nodes,
                )

        return actx.freeze(actx.from_numpy(matrix))

    return get_ref_face_mass_mat(face_element_group, vol_element_group)


def _apply_face_mass_operator(dcoll: DiscretizationCollection, dd, vec):
    if not isinstance(vec, DOFArray):
        return map_array_container(
            partial(_apply_face_mass_operator, dcoll, dd), vec
        )

    from grudge.geometry import area_element

    volm_discr = dcoll.discr_from_dd(DD_VOLUME_ALL)
    face_discr = dcoll.discr_from_dd(dd)
    dtype = vec.entry_dtype
    actx = vec.array_context

    assert len(face_discr.groups) == len(volm_discr.groups)
    surf_area_elements = area_element(actx, dcoll, dd=dd,
            _use_geoderiv_connection=actx.supports_nonscalar_broadcasting)

    return DOFArray(
        actx,
        data=tuple(
            actx.einsum("ifj,fej,fej->ei",
                        reference_face_mass_matrix(
                                actx,
                                face_element_group=afgrp,
                                vol_element_group=vgrp,
                                dtype=dtype),
                        surf_ae_i.reshape(
                                vgrp.mesh_el_group.nfaces,
                                vgrp.nelements,
                                -1),
                        vec_i.reshape(
                                vgrp.mesh_el_group.nfaces,
                                vgrp.nelements,
                                afgrp.nunit_dofs),
                        arg_names=("ref_face_mass_mat", "jac_surf", "vec"),
                        tagged=(FirstAxisIsElementsTag(),))

            for vgrp, afgrp, vec_i, surf_ae_i in zip(volm_discr.groups,
                                                     face_discr.groups,
                                                     vec,
                                                     surf_area_elements)
        )
    )


def face_mass(dcoll: DiscretizationCollection, *args) -> ArrayOrContainerT:
    r"""Return the action of the DG face mass matrix on a vector (or vectors)
    of :class:`~meshmode.dof_array.DOFArray`\ s, *vec*. In the case of
    *vec* being an arbitrary :class:`~arraycontext.container.ArrayContainer`,
    the face mass operator is applied component-wise.

    May be called with ``(vec)`` or ``(dd, vec)``.

    Specifically, this function applies the face mass matrix elementwise on a
    vector of coefficients :math:`\mathbf{f}` as the sum of contributions for
    each face :math:`f \subset \partial E`:

    .. math::

        \sum_{f=1}^{N_{\text{faces}} } \mathbf{M}_{f, E}\mathbf{f}|_f,

    where

    .. math::

        \left(\mathbf{M}_{f, E}\right)_{ij} =
            \int_{f \subset \partial E} \phi_i(s)\psi_j(s)\,\mathrm{d}s,

    where :math:`\phi_i` are (volume) polynomial basis functions on :math:`E`
    evaluated on the face :math:`f`, and :math:`\psi_j` are basis functions for
    a polynomial space defined on :math:`f`.

    :arg dd: a :class:`~grudge.dof_desc.DOFDesc`, or a value convertible to one.
        Defaults to the base ``"all_faces"`` discretization if not provided.
    :arg vec: a :class:`~meshmode.dof_array.DOFArray` or an
        :class:`~arraycontext.container.ArrayContainer` of them.
    :returns: a :class:`~meshmode.dof_array.DOFArray` or an
        :class:`~arraycontext.container.ArrayContainer` like *vec*.
    """

    if len(args) == 1:
        vec, = args
        dd = DD_VOLUME_ALL.trace(FACE_RESTR_ALL)
    elif len(args) == 2:
        dd, vec = args
    else:
        raise TypeError("invalid number of arguments")

    return _apply_face_mass_operator(dcoll, dd, vec)

# }}}


# vim: foldmethod=marker<|MERGE_RESOLUTION|>--- conflicted
+++ resolved
@@ -98,12 +98,11 @@
     tracepair_with_discr_tag,
     interior_trace_pair,
     interior_trace_pairs,
-<<<<<<< HEAD
-=======
     local_interior_trace_pair,
-    connected_ranks,
->>>>>>> d4b21e0a
+    inter_volume_trace_pairs,
+    local_inter_volume_trace_pairs,
     cross_rank_trace_pairs,
+    cross_rank_inter_volume_trace_pairs,
     bdry_trace_pair,
     bv_trace_pair
 )
@@ -131,8 +130,10 @@
     "interior_trace_pair",
     "interior_trace_pairs",
     "local_interior_trace_pair",
-    "connected_ranks",
+    "inter_volume_trace_pairs",
+    "local_inter_volume_trace_pairs",
     "cross_rank_trace_pairs",
+    "cross_rank_inter_volume_trace_pairs",
     "bdry_trace_pair",
     "bv_trace_pair",
 
@@ -212,93 +213,6 @@
 # }}}
 
 
-<<<<<<< HEAD
-# {{{ common derivative "helpers"
-
-def _div_helper(dcoll, diff_func, *args):
-    if len(args) == 1:
-        vecs, = args
-        dd = DD_VOLUME_ALL
-    elif len(args) == 2:
-        dd, vecs = args
-    else:
-        raise TypeError("invalid number of arguments")
-
-    if not isinstance(vecs, np.ndarray):
-        # vecs is not an object array -> treat as array container
-        return map_array_container(
-            partial(_div_helper, dcoll, diff_func, dd), vecs)
-
-    assert vecs.dtype == object
-
-    if vecs.size:
-        sample_vec = vecs[(0,)*vecs.ndim]
-
-        if isinstance(sample_vec, np.ndarray):
-            assert sample_vec.dtype == object
-            # vecs is an object array containing further object arrays
-            # -> treat as array container
-            return map_array_container(
-                partial(_div_helper, dcoll, diff_func, dd), vecs)
-
-    if vecs.shape[-1] != dcoll.ambient_dim:
-        raise ValueError("last/innermost dimension of *vecs* argument doesn't match "
-                "ambient dimension")
-
-    div_result_shape = vecs.shape[:-1]
-
-    if len(div_result_shape) == 0:
-        return sum(diff_func(dd, i, vec_i) for i, vec_i in enumerate(vecs))
-    else:
-        result = np.zeros(div_result_shape, dtype=object)
-        for idx in np.ndindex(div_result_shape):
-            result[idx] = sum(
-                    diff_func(dd, i, vec_i) for i, vec_i in enumerate(vecs[idx]))
-        return result
-
-
-def _grad_helper(dcoll, scalar_grad, *args, nested):
-    if len(args) == 1:
-        vec, = args
-        dd_in = dof_desc.DD_VOLUME_ALL
-    elif len(args) == 2:
-        dd_in, vec = args
-    else:
-        raise TypeError("invalid number of arguments")
-
-    if isinstance(vec, np.ndarray):
-        # Occasionally, data structures coming from *mirgecom* will
-        # contain empty object arrays as placeholders for fields.
-        # For example, species mass fractions is an empty object array when
-        # running in a single-species configuration.
-        # This hack here ensures that these empty arrays, at the very least,
-        # have their shape updated when applying the gradient operator
-        if vec.size == 0:
-            return vec.reshape(vec.shape + (dcoll.ambient_dim,))
-
-        # For containers with ndarray data (such as momentum/velocity),
-        # the gradient is matrix-valued, so we compute the gradient for
-        # each component. If requested (via 'not nested'), return a matrix of
-        # derivatives by stacking the results.
-        grad = obj_array_vectorize(
-            lambda el: _grad_helper(
-                dcoll, scalar_grad, dd_in, el, nested=nested), vec)
-        if nested:
-            return grad
-        else:
-            return np.stack(grad, axis=0)
-
-    if not isinstance(vec, DOFArray):
-        return map_array_container(
-            partial(_grad_helper, dcoll, scalar_grad, dd_in, nested=nested), vec)
-
-    return scalar_grad(dcoll, dd_in, vec)
-
-# }}}
-
-
-=======
->>>>>>> d4b21e0a
 # {{{ Derivative operators
 
 def _reference_derivative_matrices(actx: ArrayContext,
@@ -355,7 +269,7 @@
         :class:`~meshmode.dof_array.DOFArray`\ s or
         :class:`~arraycontext.container.ArrayContainer`\ of object arrays.
     """
-    dd_in = dof_desc.DOFDesc("vol", dof_desc.DISCR_TAG_BASE)
+    dd_in = DD_VOLUME_ALL
     from grudge.tools import rec_map_subarrays
     return rec_map_subarrays(
         partial(_strong_scalar_grad, dcoll, dd_in),
@@ -510,7 +424,7 @@
     """
     if len(args) == 1:
         vecs, = args
-        dd_in = dof_desc.DOFDesc("vol", dof_desc.DISCR_TAG_BASE)
+        dd_in = DD_VOLUME_ALL
     elif len(args) == 2:
         dd_in, vecs = args
     else:
@@ -614,7 +528,7 @@
     """
     if len(args) == 1:
         vecs, = args
-        dd_in = dof_desc.DOFDesc("vol", dof_desc.DISCR_TAG_BASE)
+        dd_in = DD_VOLUME_ALL
     elif len(args) == 2:
         dd_in, vecs = args
     else:
