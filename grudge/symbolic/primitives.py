"""Operator template language: primitives."""

from __future__ import division, absolute_import

__copyright__ = "Copyright (C) 2008-2017 Andreas Kloeckner, Bogdan Enache"

__license__ = """
Permission is hereby granted, free of charge, to any person obtaining a copy
of this software and associated documentation files (the "Software"), to deal
in the Software without restriction, including without limitation the rights
to use, copy, modify, merge, publish, distribute, sublicense, and/or sell
copies of the Software, and to permit persons to whom the Software is
furnished to do so, subject to the following conditions:

The above copyright notice and this permission notice shall be included in
all copies or substantial portions of the Software.

THE SOFTWARE IS PROVIDED "AS IS", WITHOUT WARRANTY OF ANY KIND, EXPRESS OR
IMPLIED, INCLUDING BUT NOT LIMITED TO THE WARRANTIES OF MERCHANTABILITY,
FITNESS FOR A PARTICULAR PURPOSE AND NONINFRINGEMENT. IN NO EVENT SHALL THE
AUTHORS OR COPYRIGHT HOLDERS BE LIABLE FOR ANY CLAIM, DAMAGES OR OTHER
LIABILITY, WHETHER IN AN ACTION OF CONTRACT, TORT OR OTHERWISE, ARISING FROM,
OUT OF OR IN CONNECTION WITH THE SOFTWARE OR THE USE OR OTHER DEALINGS IN
THE SOFTWARE.
"""

from six.moves import range, intern

import numpy as np
from pytools.obj_array import make_obj_array

from meshmode.mesh import (
        BTAG_ALL,
        BTAG_REALLY_ALL,
        BTAG_NONE,
        BTAG_PARTITION)
from meshmode.discretization.connection import (
        FACE_RESTR_ALL,
        FACE_RESTR_INTERIOR)

import pymbolic.primitives as prim
from pymbolic.primitives import (
        Variable as VariableBase,
        CommonSubexpression as CommonSubexpressionBase,
        cse_scope as cse_scope_base,
        make_common_subexpression as cse)
from pymbolic.geometric_algebra import MultiVector


class ExpressionBase(prim.Expression):
    def make_stringifier(self, originating_stringifier=None):
        from grudge.symbolic.mappers import StringifyMapper
        return StringifyMapper()


__doc__ = """

.. currentmodule:: grudge.sym

DOF description
^^^^^^^^^^^^^^^

.. autoclass:: DTAG_SCALAR
.. autoclass:: DTAG_VOLUME_ALL
.. autoclass:: DTAG_BOUNDARY
.. autoclass:: QTAG_NONE

.. autoclass:: DOFDesc
.. autofunction:: as_dofdesc

.. data:: DD_SCALAR
.. data:: DD_VOLUME

Symbols
^^^^^^^

.. autoclass:: Variable
.. autoclass:: ScalarVariable
.. autoclass:: FunctionSymbol

.. autofunction:: make_sym_array
.. autofunction:: make_sym_mv

.. function :: fabs(arg)
.. function :: sqrt(arg)
.. function :: exp(arg)
.. function :: sin(arg)
.. function :: cos(arg)
.. function :: besesl_j(n, arg)
.. function :: besesl_y(n, arg)

Helpers
^^^^^^^

.. autoclass:: OperatorBinding
.. autoclass:: PrioritizedSubexpression
.. autoclass:: Ones

Geometry data
^^^^^^^^^^^^^

.. autoclass:: NodeCoordinateComponent
.. autofunction:: nodes
.. autofunction:: mv_nodes
.. autofunction:: forward_metric_derivative
.. autofunction:: inverse_metric_derivative
.. autofunction:: forward_metric_derivative_mat
.. autofunction:: inverse_metric_derivative_mat
.. autofunction:: first_fundamental_form
.. autofunction:: inverse_first_fundamental_form
.. autofunction:: inverse_surface_metric_derivative
.. autofunction:: second_fundamental_form
.. autofunction:: shape_operator
.. autofunction:: pseudoscalar
.. autofunction:: area_element
.. autofunction:: mv_normal
.. autofunction:: normal
.. autofunction:: surface_normal
.. autofunction:: summed_curvature
.. autofunction:: mean_curvature
"""


# {{{ DOF description

class DTAG_SCALAR:          # noqa: N801
    pass


class DTAG_VOLUME_ALL:      # noqa: N801
    pass


class DTAG_BOUNDARY:        # noqa: N801
    def __init__(self, tag):
        self.tag = tag

    def __eq__(self, other):
        return isinstance(other, DTAG_BOUNDARY) and self.tag == other.tag

    def __ne__(self, other):
        return not self.__eq__(other)

    def __hash__(self):
        return hash(type(self)) ^ hash(self.tag)

    def __repr__(self):
        return "<%s(%s)>" % (type(self).__name__, repr(self.tag))


class QTAG_NONE:            # noqa: N801
    pass


class DOFDesc(object):
    """Describes the meaning of degrees of freedom.

    .. attribute:: domain_tag
    .. attribute:: quadrature_tag

    .. automethod:: is_scalar
    .. automethod:: is_discretized
    .. automethod:: is_volume
    .. automethod:: is_boundary_or_partition_interface
    .. automethod:: is_trace

    .. automethod:: uses_quadrature

    .. automethod:: with_qtag
    .. automethod:: with_dtag

    .. automethod:: __eq__
    .. automethod:: __ne__
    .. automethod:: __hash__
    """

    def __init__(self, domain_tag, quadrature_tag=None):
        """
        :arg domain_tag: One of the following:
            :class:`DTAG_SCALAR` (or the string ``"scalar"``),
            :class:`DTAG_VOLUME_ALL` (or the string ``"vol"``)
            for the default volume discretization,
            :data:`~meshmode.discretization.connection.FACE_RESTR_ALL`
            (or the string ``"all_faces"``), or
            :data:`~meshmode.discretization.connection.FACE_RESTR_INTERIOR`
            (or the string ``"int_faces"``), or one of
            :class:`~meshmode.mesh.BTAG_ALL`,
            :class:`~meshmode.mesh.BTAG_NONE`,
            :class:`~meshmode.mesh.BTAG_REALLY_ALL`,
            :class:`~meshmode.mesh.BTAG_PARTITION`,
            or *None* to indicate that the geometry is not yet known.

        :arg quadrature_tag:
            *None* to indicate that the quadrature grid is not known, or
            :class:`QTAG_NONE` to indicate the use of the basic discretization
            grid, or a string to indicate the use of the thus-tagged quadratue
            grid.
        """

        if domain_tag is None:
            pass
        elif domain_tag in [DTAG_SCALAR, "scalar"]:
            domain_tag = DTAG_SCALAR
        elif domain_tag in [DTAG_VOLUME_ALL, "vol"]:
            domain_tag = DTAG_VOLUME_ALL
        elif domain_tag in [FACE_RESTR_ALL, "all_faces"]:
            domain_tag = FACE_RESTR_ALL
        elif domain_tag in [FACE_RESTR_INTERIOR, "int_faces"]:
            domain_tag = FACE_RESTR_INTERIOR
        elif isinstance(domain_tag, BTAG_PARTITION):
            domain_tag = DTAG_BOUNDARY(domain_tag)
        elif domain_tag in [BTAG_ALL, BTAG_REALLY_ALL, BTAG_NONE]:
            domain_tag = DTAG_BOUNDARY(domain_tag)
        elif isinstance(domain_tag, DTAG_BOUNDARY):
            pass
        else:
            raise ValueError("domain tag not understood: %s" % domain_tag)

        if domain_tag is DTAG_SCALAR and quadrature_tag is not None:
            raise ValueError("cannot have nontrivial quadrature tag on scalar")

        if quadrature_tag is None:
            quadrature_tag = QTAG_NONE

        self.domain_tag = domain_tag
        self.quadrature_tag = quadrature_tag

    def is_scalar(self):
        return self.domain_tag is DTAG_SCALAR

    def is_discretized(self):
        return not self.is_scalar()

    def is_volume(self):
        return self.domain_tag is DTAG_VOLUME_ALL

    def is_boundary_or_partition_interface(self):
        return isinstance(self.domain_tag, DTAG_BOUNDARY)

    def is_trace(self):
        return (self.is_boundary_or_partition_interface()
                or self.domain_tag in [
                    FACE_RESTR_ALL,
                    FACE_RESTR_INTERIOR])

    def uses_quadrature(self):
        if self.quadrature_tag is None:
            return False
        if self.quadrature_tag is QTAG_NONE:
            return False

        return True

    def with_qtag(self, qtag):
        return type(self)(domain_tag=self.domain_tag, quadrature_tag=qtag)

    def with_dtag(self, dtag):
        return type(self)(domain_tag=dtag, quadrature_tag=self.quadrature_tag)

    def __eq__(self, other):
        return (type(self) == type(other)
                and self.domain_tag == other.domain_tag
                and self.quadrature_tag == other.quadrature_tag)

    def __ne__(self, other):
        return not self.__eq__(other)

    def __hash__(self):
        return hash((type(self), self.domain_tag, self.quadrature_tag))

    def __repr__(self):
        def fmt(s):
            if isinstance(s, type):
                return s.__name__
            else:
                return repr(s)

        return "DOFDesc(%s, %s)" % (fmt(self.domain_tag), fmt(self.quadrature_tag))


DD_SCALAR = DOFDesc(DTAG_SCALAR, None)

DD_VOLUME = DOFDesc(DTAG_VOLUME_ALL, None)


def as_dofdesc(dd):
    if isinstance(dd, DOFDesc):
        return dd
    return DOFDesc(dd, quadrature_tag=None)

# }}}


# {{{ has-dof-desc mix-in

class HasDOFDesc(object):
    """
    .. attribute:: dd

        an instance of :class:`grudge.sym.DOFDesc` describing the
        discretization on which this property is given.
    """

    def __init__(self, *args, **kwargs):
        # The remaining arguments are passed to the chained superclass.

        if "dd" in kwargs:
            dd = kwargs.pop("dd")
        else:
            dd = args[-1]
            args = args[:-1]

        super(HasDOFDesc, self).__init__(*args, **kwargs)
        self.dd = dd

    def __getinitargs__(self):
        return (self.dd,)

    def with_dd(self, dd):
        """Return a copy of *self*, modified to the given DOF descriptor.
        """
        return type(self)(*self.__getinitargs__())

# }}}


# {{{ variables

class cse_scope(cse_scope_base):        # noqa: N801
    DISCRETIZATION = "grudge_discretization"


class Variable(HasDOFDesc, ExpressionBase, VariableBase):
    """A user-supplied input variable with a known :class:`DOFDesc`.
    """
    init_arg_names = ("name", "dd")

    def __init__(self, name, dd=None):
        if dd is None:
            dd = DD_VOLUME

        super(Variable, self).__init__(name, dd)

    def __getinitargs__(self):
        return (self.name, self.dd,)

    mapper_method = "map_grudge_variable"


var = Variable


class ScalarVariable(Variable):
    def __init__(self, name):
        super(ScalarVariable, self).__init__(name, DD_SCALAR)


def make_sym_array(name, shape, dd=None):
    def var_factory(name):
        return Variable(name, dd)

    return prim.make_sym_array(name, shape, var_factory)


def make_sym_mv(name, dim, var_factory=None):
    return MultiVector(
            make_sym_array(name, dim, var_factory))


class FunctionSymbol(ExpressionBase, VariableBase):
    """A symbol to be used as the function argument of
    :class:`~pymbolic.primitives.Call`.
    """

    def __call__(self, *exprs):
        from pytools.obj_array import obj_array_vectorize_n_args
        return obj_array_vectorize_n_args(
                super(FunctionSymbol, self).__call__, *exprs)

    mapper_method = "map_function_symbol"


fabs = FunctionSymbol("fabs")
sqrt = FunctionSymbol("sqrt")
exp = FunctionSymbol("exp")
sin = FunctionSymbol("sin")
cos = FunctionSymbol("cos")
atan2 = FunctionSymbol("atan2")
bessel_j = FunctionSymbol("bessel_j")
bessel_y = FunctionSymbol("bessel_y")

# }}}


# {{{ technical helpers

class OperatorBinding(ExpressionBase):
    init_arg_names = ("op", "field")

    def __init__(self, op, field):
        self.op = op
        self.field = field

    mapper_method = intern("map_operator_binding")

    def __getinitargs__(self):
        return self.op, self.field

    def is_equal(self, other):
        return (other.__class__ == self.__class__
                and other.op == self.op
                and np.array_equal(other.field, self.field))

    def get_hash(self):
        from pytools.obj_array import obj_array_to_hashable
        return hash((self.__class__, self.op, obj_array_to_hashable(self.field)))


class PrioritizedSubexpression(CommonSubexpressionBase):
    """When the optemplate-to-code transformation is performed,
    prioritized subexpressions  work like common subexpression in
    that they are assigned their own separate identifier/register
    location. In addition to this behavior, prioritized subexpressions
    are evaluated with a settable priority, allowing the user to
    expedite or delay the evaluation of the subexpression.
    """

    def __init__(self, child, priority=0):
        super(PrioritizedSubexpression, self).__init__(child)
        self.priority = priority

    def __getinitargs__(self):
        return (self.child, self.priority)

    def get_extra_properties(self):
        return {"priority": self.priority}

# }}}


class Ones(HasDOFDesc, ExpressionBase):
    mapper_method = intern("map_ones")


class _SignedFaceOnes(HasDOFDesc, ExpressionBase):
    """Produces DoFs on a face that are :math:`-1` if their corresponding
    face number is odd and :math:`+1` if it is even.
    *dd* must refer to a 0D (point-shaped) trace domain.
    This is based on the face order of
    :meth:`meshmode.mesh.MeshElementGroup.face_vertex_indices`.

   .. note::

       This is used as a hack to generate normals with the correct orientation
       in 1D problems, and so far only intended for this particular use cases.
       (If you can think of a better way, please speak up!)
    """

    def __init__(self, dd):
        dd = as_dofdesc(dd)
        assert dd.is_trace()
        super(_SignedFaceOnes, self).__init__(dd)

    mapper_method = intern("map_signed_face_ones")


# {{{ geometry data

class DiscretizationProperty(HasDOFDesc, ExpressionBase):
    pass


class NodeCoordinateComponent(DiscretizationProperty):
    def __init__(self, axis, dd=None):
        if not dd.is_discretized():
            raise ValueError("dd must be a discretization for "
                    "NodeCoordinateComponent")

        super(NodeCoordinateComponent, self).__init__(dd)
        self.axis = axis

        assert dd.domain_tag is not None

    init_arg_names = ("axis", "dd")

    def __getinitargs__(self):
        return (self.axis, self.dd)

    mapper_method = intern("map_node_coordinate_component")


def nodes(ambient_dim, dd=None):
    if dd is None:
        dd = DD_VOLUME

    dd = as_dofdesc(dd)

    return np.array([NodeCoordinateComponent(i, dd)
        for i in range(ambient_dim)], dtype=object)


def mv_nodes(ambient_dim, dd=None):
    return MultiVector(nodes(ambient_dim, dd))


def forward_metric_nth_derivative(xyz_axis, ref_axes, dd=None):
    r"""
    Pointwise metric derivatives representing repeated derivatives

    .. math::

        \frac{\partial^n x_{\mathrm{xyz\_axis}} }{\partial r_{\mathrm{ref\_axes}}}

    where *ref_axes* is a multi-index description.

    :arg ref_axes: a :class:`tuple` of tuples indicating indices of
        coordinate axes of the reference element to the number of derivatives
        which will be taken. For example, the value ``((0, 2), (1, 1))``
        indicates taking the second derivative with respect to the first
        axis and the first derivative with respect to the second
        axis. Each axis must occur only once and the tuple must be sorted
        by the axis index.

        May also be a singile integer *i*, which is viewed as equivalent
        to ``((i, 1),)``.
    """

    if isinstance(ref_axes, int):
        ref_axes = ((ref_axes, 1),)

    if not isinstance(ref_axes, tuple):
        raise ValueError("ref_axes must be a tuple")

    if tuple(sorted(ref_axes)) != ref_axes:
        raise ValueError("ref_axes must be sorted")

    if len(dict(ref_axes)) != len(ref_axes):
        raise ValueError("ref_axes must not contain an axis more than once")

    if dd is None:
        dd = DD_VOLUME
    inner_dd = dd.with_qtag(QTAG_NONE)

    from pytools import flatten
    flat_ref_axes = flatten([rst_axis] * n for rst_axis, n in ref_axes)

    from grudge.symbolic.operators import RefDiffOperator
    result = NodeCoordinateComponent(xyz_axis, inner_dd)
    for rst_axis in flat_ref_axes:
        result = RefDiffOperator(rst_axis, inner_dd)(result)

    if dd.uses_quadrature():
        from grudge.symbolic.operators import project
        result = project(inner_dd, dd)(result)

    prefix = "dx%d_%s" % (
            xyz_axis,
            "_".join("%sr%d" % ("d" * n, rst_axis) for rst_axis, n in ref_axes))

    return cse(result, prefix, cse_scope.DISCRETIZATION)


def forward_metric_derivative(xyz_axis, rst_axis, dd=None):
    r"""
    Pointwise metric derivatives representing

    .. math::

        \frac{\partial x_{\mathrm{xyz\_axis}} }{\partial r_{\mathrm{rst\_axis}}}
    """

    return forward_metric_nth_derivative(xyz_axis, rst_axis, dd=dd)


def forward_metric_derivative_vector(ambient_dim, rst_axis, dd=None):
    return make_obj_array([
        forward_metric_derivative(i, rst_axis, dd=dd)
        for i in range(ambient_dim)])


def forward_metric_derivative_mv(ambient_dim, rst_axis, dd=None):
    return MultiVector(
        forward_metric_derivative_vector(ambient_dim, rst_axis, dd=dd))


def parametrization_derivative(ambient_dim, dim=None, dd=None):
    if dim is None:
        dim = ambient_dim

    if dim == 0:
        from pymbolic.geometric_algebra import get_euclidean_space
        return MultiVector(_SignedFaceOnes(dd),
                space=get_euclidean_space(ambient_dim))

    from pytools import product
    return product(
        forward_metric_derivative_mv(ambient_dim, rst_axis, dd)
        for rst_axis in range(dim))


def inverse_metric_derivative(rst_axis, xyz_axis, ambient_dim, dim=None,
        dd=None):
    if dim is None:
        dim = ambient_dim

    if dim != ambient_dim:
        raise ValueError("not clear what inverse_metric_derivative means if "
                "the derivative matrix is not square")

    par_vecs = [
        forward_metric_derivative_mv(ambient_dim, rst, dd)
        for rst in range(dim)]

    # Yay Cramer's rule! (o rly?)
    from functools import reduce, partial
    from operator import xor as outerprod_op
    outerprod = partial(reduce, outerprod_op)

    def outprod_with_unit(i, at):
        unit_vec = np.zeros(dim)
        unit_vec[i] = 1

        vecs = par_vecs[:]
        vecs[at] = MultiVector(unit_vec)

        return outerprod(vecs)

    volume_pseudoscalar_inv = cse(outerprod(
        forward_metric_derivative_mv(
            ambient_dim, rst_axis, dd=dd)
        for rst_axis in range(dim)).inv())

    return cse(
            (outprod_with_unit(xyz_axis, rst_axis)
                * volume_pseudoscalar_inv).as_scalar(),
            prefix="dr%d_dx%d" % (rst_axis, xyz_axis),
            scope=cse_scope.DISCRETIZATION)


def forward_metric_derivative_mat(ambient_dim, dim=None, dd=None):
    if dim is None:
        dim = ambient_dim

    result = np.zeros((ambient_dim, dim), dtype=np.object)
    for j in range(dim):
        result[:, j] = forward_metric_derivative_vector(ambient_dim, j, dd=dd)

    return result


def inverse_metric_derivative_mat(ambient_dim, dim=None, dd=None):
    if dim is None:
        dim = ambient_dim

    result = np.zeros((ambient_dim, dim), dtype=np.object)
    for i in range(dim):
        for j in range(ambient_dim):
            result[i, j] = inverse_metric_derivative(
                    i, j, ambient_dim, dim, dd=dd)

    return result


def first_fundamental_form(ambient_dim, dim=None, dd=None):
    if dim is None:
        dim = ambient_dim - 1

    mder = forward_metric_derivative_mat(ambient_dim, dim=dim, dd=dd)
    return cse(mder.T.dot(mder), "form1_mat", cse_scope.DISCRETIZATION)


def inverse_first_fundamental_form(ambient_dim, dim=None, dd=None):
    if dim is None:
        dim = ambient_dim - 1

    if ambient_dim == dim:
        inv_mder = inverse_metric_derivative_mat(ambient_dim, dim=dim, dd=dd)
        inv_form1 = inv_mder.dot(inv_mder.T)
    else:
        form1 = first_fundamental_form(ambient_dim, dim, dd)

        if dim == 1:
            inv_form1 = np.array([[1.0/form1[0, 0]]], dtype=np.object)
        elif dim == 2:
            (E, F), (_, G) = form1      # noqa: N806
            inv_form1 = 1.0 / (E * G - F * F) * np.array([
                [G, -F], [-F, E]
                ], dtype=np.object)
        else:
            raise ValueError("%dD surfaces not supported" % dim)

    return cse(inv_form1, "inv_form1_mat", cse_scope.DISCRETIZATION)


def inverse_surface_metric_derivative(rst_axis, xyz_axis,
        ambient_dim, dim=None, dd=None):
    if dim is None:
        dim = ambient_dim - 1

    if ambient_dim == dim:
        return inverse_metric_derivative(rst_axis, xyz_axis,
                ambient_dim, dim=dim, dd=dd)
    else:
        inv_form1 = inverse_first_fundamental_form(ambient_dim, dim=dim, dd=dd)
        imd = sum(
                inv_form1[rst_axis, d]*forward_metric_derivative(xyz_axis, d, dd=dd)
                for d in range(dim))

        return cse(imd,
                prefix="ds%d_dx%d" % (rst_axis, xyz_axis),
                scope=cse_scope.DISCRETIZATION)


def second_fundamental_form(ambient_dim, dim=None, dd=None):
    if dim is None:
        dim = ambient_dim - 1

    normal = surface_normal(ambient_dim, dim=dim, dd=dd).as_vector()
    if dim == 1:
        second_ref_axes = [((0, 2),)]
    elif dim == 2:
        second_ref_axes = [((0, 2),), ((0, 1), (1, 1)), ((1, 2),)]
    else:
        raise ValueError("%dD surfaces not supported" % dim)

    from pytools import flatten
    form2 = np.empty((dim, dim), dtype=np.object)
    for ref_axes in second_ref_axes:
        i, j = flatten([rst_axis] * n for rst_axis, n in ref_axes)

        ruv = np.array([
            forward_metric_nth_derivative(xyz_axis, ref_axes, dd=dd)
            for xyz_axis in range(ambient_dim)])
        form2[i, j] = form2[j, i] = normal.dot(ruv)

    return cse(form2, "form2_mat", cse_scope.DISCRETIZATION)


def shape_operator(ambient_dim, dim=None, dd=None):
    if dim is None:
        dim = ambient_dim - 1

    inv_form1 = inverse_first_fundamental_form(ambient_dim, dim=dim, dd=dd)
    form2 = second_fundamental_form(ambient_dim, dim=dim, dd=dd)

    return cse(-form2.dot(inv_form1), "shape_operator", cse_scope.DISCRETIZATION)


def pseudoscalar(ambient_dim, dim=None, dd=None):
    if dim is None:
        dim = ambient_dim

    return cse(
        parametrization_derivative(ambient_dim, dim, dd=dd)
        .project_max_grade(),
        "pseudoscalar", cse_scope.DISCRETIZATION)


def area_element(ambient_dim, dim=None, dd=None):
    return cse(
            sqrt(
                pseudoscalar(ambient_dim, dim, dd=dd)
                .norm_squared()),
            "area_element", cse_scope.DISCRETIZATION)


def surface_normal(ambient_dim, dim=None, dd=None):
    dd = as_dofdesc(dd)
    if dim is None:
        dim = ambient_dim - 1

    # NOTE: Don't be tempted to add a sign here. As it is, it produces
    # exterior normals for positively oriented curves.

    pder = pseudoscalar(ambient_dim, dim, dd=dd) \
            / area_element(ambient_dim, dim, dd=dd)

    # Dorst Section 3.7.2
    return cse(pder << pder.I.inv(),
            "surface_normal",
            cse_scope.DISCRETIZATION)


def mv_normal(dd, ambient_dim, dim=None):
    """Exterior unit normal as a :class:`~pymbolic.geometric_algebra.MultiVector`."""
    dd = as_dofdesc(dd)
    if not dd.is_trace():
        raise ValueError("may only request normals on boundaries")

    if dim is None:
        dim = ambient_dim - 1

    if dim == ambient_dim - 1:
        return surface_normal(ambient_dim, dim=dim, dd=dd)

    # NOTE: In the case of (d - 2)-dimensional curves, we don't really have
    # enough information on the face to decide what an "exterior face normal"
    # is (e.g the "normal" to a 1D curve in 3D space is actually a
    # "normal plane")
    #
    # The trick done here is that we take the surface normal, move it to the
    # face and then take a cross product with the face normal to get the
    # correct exterior face normal vector.
    assert dim == ambient_dim - 2

    from grudge.symbolic.operators import project
    volm_normal = (
            surface_normal(ambient_dim, dim=dim + 1, dd=DD_VOLUME)
            .map(project(DD_VOLUME, dd)))
    pder = pseudoscalar(ambient_dim, dim, dd=dd)

    mv = cse(-(volm_normal ^ pder) << volm_normal.I.inv(),
            "face_normal",
            cse_scope.DISCRETIZATION)

    return cse(mv / sqrt(mv.norm_squared()),
            "unit_face_normal",
            cse_scope.DISCRETIZATION)


def normal(dd, ambient_dim, dim=None):
    return mv_normal(dd, ambient_dim, dim).as_vector()


def summed_curvature(ambient_dim, dim=None, dd=None):
    """Sum of the principal curvatures"""

    if dim is None:
        dim = ambient_dim - 1

    if ambient_dim == 1:
        return 0.0

    if ambient_dim == dim:
        return 0.0

    op = shape_operator(ambient_dim, dim=dim, dd=dd)
    return cse(np.trace(op), "summed_curvature", cse_scope.DISCRETIZATION)


def mean_curvature(ambient_dim, dim=None, dd=None):
    """Averaged (by dimension) sum of the principal curvatures."""
    return 1.0 / (ambient_dim-1.0) * summed_curvature(ambient_dim, dim=dim, dd=dd)

# }}}


# {{{ trace pair

class TracePair:
    """
    .. attribute:: dd

        an instance of :class:`grudge.sym.DOFDesc` describing the
        discretization on which :attr:`interior` and :attr:`exterior`
        live.

    .. attribute:: interior

        an expression representing the interior value to
        be used for the flux.

    .. attribute:: exterior

        an expression representing the exterior value to
        be used for the flux.
    """
    def __init__(self, dd, *, interior, exterior):
        """
        """

        self.dd = as_dofdesc(dd)
        self.interior = interior
        self.exterior = exterior

    def __getitem__(self, index):
        return TracePair(
                self.dd,
                interior=self.interior[index],
                exterior=self.exterior[index])

    def __len__(self):
        assert len(self.exterior) == len(self.interior)
        return len(self.exterior)

    @property
    def int(self):
        return self.interior

    @property
    def ext(self):
        return self.exterior

    @property
    def avg(self):
        return 0.5*(self.int + self.ext)


def int_tpair(expression, qtag=None, from_dd=None):
    from grudge.symbolic.operators import project, OppositeInteriorFaceSwap

    if from_dd is None:
        from_dd = DD_VOLUME
    assert not from_dd.uses_quadrature()

    trace_dd = DOFDesc(FACE_RESTR_INTERIOR, qtag)
    if from_dd.domain_tag == trace_dd.domain_tag:
        i = expression
    else:
        i = project(from_dd, trace_dd.with_qtag(None))(expression)
    e = cse(OppositeInteriorFaceSwap()(i))

    if trace_dd.uses_quadrature():
        i = cse(project(trace_dd.with_qtag(None), trace_dd)(i))
        e = cse(project(trace_dd.with_qtag(None), trace_dd)(e))

<<<<<<< HEAD
    return TracePair(trace_dd, i, e)
=======
    return TracePair(q_dd, interior=i, exterior=e)
>>>>>>> 413a00c5


def bdry_tpair(dd, interior, exterior):
    """
    :arg interior: an expression that already lives on the boundary
        representing the interior value to be used
        for the flux.
    :arg exterior: an expression that already lives on the boundary
        representing the exterior value to be used
        for the flux.
    """
    return TracePair(dd, interior=interior, exterior=exterior)


def bv_tpair(dd, interior, exterior):
    """
    :arg interior: an expression that lives in the volume
        and will be restricted to the boundary identified by
        *tag* before use.
    :arg exterior: an expression that already lives on the boundary
        representing the exterior value to be used
        for the flux.
    """
    from grudge.symbolic.operators import project
    interior = cse(project("vol", dd)(interior))
    return TracePair(dd, interior=interior, exterior=exterior)

# }}}


# vim: foldmethod=marker<|MERGE_RESOLUTION|>--- conflicted
+++ resolved
@@ -914,11 +914,7 @@
         i = cse(project(trace_dd.with_qtag(None), trace_dd)(i))
         e = cse(project(trace_dd.with_qtag(None), trace_dd)(e))
 
-<<<<<<< HEAD
-    return TracePair(trace_dd, i, e)
-=======
-    return TracePair(q_dd, interior=i, exterior=e)
->>>>>>> 413a00c5
+    return TracePair(trace_dd, interior=i, exterior=e)
 
 
 def bdry_tpair(dd, interior, exterior):
